--- conflicted
+++ resolved
@@ -25,17 +25,10 @@
 template<typename Dtype>
 class Net {
  public:
-<<<<<<< HEAD
-  explicit Net(const NetParameter& param);
-  explicit Net(const string& param_file, Phase phase);
-  virtual ~Net() {
-  }
-=======
   explicit Net(const NetParameter& param, const Net* root_net = NULL);
   explicit Net(const string& param_file, Phase phase,
       const Net* root_net = NULL);
   virtual ~Net() {}
->>>>>>> c6b9f580
 
   /// @brief Initialize a network with a NetParameter.
   void Init(const NetParameter& param);
@@ -317,14 +310,10 @@
   size_t memory_used_;
   /// Whether to compute and display debug info for the net.
   bool debug_info_;
-<<<<<<< HEAD
-
-DISABLE_COPY_AND_ASSIGN(Net);
-=======
+
   /// The root net that actually holds the shared layers in data parallelism
   const Net* const root_net_;
   DISABLE_COPY_AND_ASSIGN(Net);
->>>>>>> c6b9f580
 };
 
 }  // namespace caffe
