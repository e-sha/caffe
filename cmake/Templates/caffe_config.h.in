--- conflicted
+++ resolved
@@ -36,11 +36,9 @@
 /* Matlab */
 #cmakedefine HAVE_MATLAB
 
-<<<<<<< HEAD
-#endif  // CAFFE_CONFIG_HPP_
-=======
 /* IO libraries */
 #cmakedefine USE_OPENCV
 #cmakedefine USE_LMDB
 #cmakedefine USE_LEVELDB
->>>>>>> 5ff3734f
+
+#endif  // CAFFE_CONFIG_HPP_